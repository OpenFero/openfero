--- conflicted
+++ resolved
@@ -34,13 +34,8 @@
 	github.com/modern-go/concurrent v0.0.0-20180306012644-bacd9c7ef1dd // indirect
 	github.com/modern-go/reflect2 v1.0.2 // indirect
 	github.com/munnerz/goautoneg v0.0.0-20191010083416-a7dc8b61c822 // indirect
-<<<<<<< HEAD
-	go.uber.org/zap v1.26.0
+	go.uber.org/zap v1.27.0
 	golang.org/x/net v0.19.0 // indirect
-=======
-	go.uber.org/zap v1.27.0
-	golang.org/x/net v0.17.0 // indirect
->>>>>>> 2ff7d3c8
 	golang.org/x/oauth2 v0.12.0 // indirect
 	golang.org/x/sys v0.15.0 // indirect
 	golang.org/x/term v0.15.0 // indirect
