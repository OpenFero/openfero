--- conflicted
+++ resolved
@@ -34,14 +34,10 @@
           VALIDATE_CHECKOV: false
           VALIDATE_GO: false
           VALIDATE_YAML: false
-<<<<<<< HEAD
           FIX_YAML_PRETTIER: true
           FIX_MARKDOWN: true
           FIX_SHELL_SHFMT: true
           FIX_CSS: true
-          KUBERNETES_KUBECONFORM_OPTIONS: "--ignore-missing-schemas --ignore-filename-pattern=deployments/helm/*"
-=======
           KUBERNETES_KUBECONFORM_OPTIONS: "--ignore-missing-schemas --ignore-filename-pattern=charts/*"
->>>>>>> b80933be
           DEFAULT_BRANCH: "origin/main"
           GITHUB_TOKEN: ${{ secrets.GITHUB_TOKEN }}