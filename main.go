package main

import (
	"context"
	"crypto/rand"
	"encoding/json"
	"flag"
	"fmt"
	"html/template"
	"math/big"
	"net/http"
	"os"
	"path/filepath"
	"strings"
	"sync"
	"time"

	"go.uber.org/zap"

	"github.com/ghodss/yaml"

	batchv1 "k8s.io/api/batch/v1"
	v1 "k8s.io/api/core/v1"
	metav1 "k8s.io/apimachinery/pkg/apis/meta/v1"
	"k8s.io/client-go/kubernetes"
	"k8s.io/client-go/rest"
	"k8s.io/client-go/tools/clientcmd"
	"k8s.io/client-go/util/homedir"
)

const CONTENTTYPE = "Content-Type"
const APPLICATIONJSON = "application/json"

type (
	Timestamp   time.Time
	HookMessage struct {
		Version           string            `json:"version"`
		GroupKey          string            `json:"groupKey"`
		Status            string            `json:"status"`
		Receiver          string            `json:"receiver"`
		GroupLabels       map[string]string `json:"groupLabels"`
		CommonLabels      map[string]string `json:"commonLabels"`
		CommonAnnotations map[string]string `json:"commonAnnotations"`
		ExternalURL       string            `json:"externalURL"`
		Alerts            []Alert           `json:"alerts"`
	}

	Alert struct {
		Labels      map[string]string `json:"labels"`
		Annotations map[string]string `json:"annotations"`
		StartsAt    string            `json:"startsAt,omitempty"`
		EndsAt      string            `json:"EndsAt,omitempty"`
	}

	clientsetStruct struct {
		clientset               kubernetes.Clientset
		jobDestinationNamespace string
		configmapNamespace      string
	}
)

var alertStore []Alert
var log *zap.Logger

const charset = "abcdefghijklmnopqrstuvwxyz0123456789"

func initKubeClient() *kubernetes.Clientset {
	var kubeconfig *string

	// prepare kubernetes client with in cluster configuration
	var config *rest.Config
	if home := homedir.HomeDir(); home != "" {
		kubeconfig = flag.String("kubeconfig", filepath.Join(home, ".kube", "config"), "(optional) absolute path to the kubeconfig file")
		log.Debug("Using out of cluster configuration")
	} else {
		kubeconfig = flag.String("kubeconfig", "", "absolute path to the kubeconfig file")
		log.Debug("Using in cluster configuration")
<<<<<<< HEAD
	}
	flag.Parse()

	//use the current context in kubeconfig
	config, err := clientcmd.BuildConfigFromFlags("", *kubeconfig)
	if err != nil {
		config, err = rest.InClusterConfig()
		if err != nil {
			log.Fatal("Could not read k8s cluster configuration: %s", zap.String("error", err.Error()))
		}
=======
>>>>>>> dedbf958
	}
	flag.Parse()

<<<<<<< HEAD
	clientset, err := kubernetes.NewForConfig(config)
	if err != nil {
		log.Fatal("Could not create k8s client: %s", zap.String("error", err.Error()))
	}

	return clientset
}

=======
	//use the current context in kubeconfig
	config, err := clientcmd.BuildConfigFromFlags("", *kubeconfig)
	if err != nil {
		config, err = rest.InClusterConfig()
		if err != nil {
			log.Fatal(fmt.Sprintf("Could not read k8s cluster configuration: %s", err))
		}
	}

	clientset, err := kubernetes.NewForConfig(config)
	if err != nil {
		log.Fatal(fmt.Sprintf("Could not create k8s client: %s", err))
	}

	return clientset
}

>>>>>>> dedbf958
func main() {

	// Parse command line arguments
	addr := flag.String("addr", ":8080", "address to listen for webhook")
	logLevel := flag.String("logLevel", "info", "log level")
	flag.Parse()
<<<<<<< HEAD

	// Konfiguriere das Log-Level
	var cfg zap.Config
	switch strings.ToLower(*logLevel) {
	case "debug":
		cfg = zap.NewDevelopmentConfig()
	case "info":
		cfg = zap.NewProductionConfig()
	default:
		log.Fatal("Ungültiges Log-Level angegeben")
	}

	// Aktiviere das JSON-Logging
	logger, err := cfg.Build()
	if err != nil {
		log.Fatal("Fehler beim Initialisieren des Loggers: ", zap.String("error", err.Error()))
	}
	defer logger.Sync()
=======

	// Konfiguriere das Log-Level
	var cfg zap.Config
	switch strings.ToLower(*logLevel) {
	case "debug":
		cfg = zap.NewDevelopmentConfig()
	case "info":
		cfg = zap.NewProductionConfig()
	default:
		log.Fatal("Invalid log level specified")
	}

	// Aktiviere das JSON-Logging
	logger, err := cfg.Build()
	if err != nil {
		log.Fatal("Error initializing the logger: ", zap.String("error", err.Error()))
	}
	defer func() {
		syncErr := logger.Sync()
		if syncErr != nil {
			log.Fatal("Error syncing the logger: ", zap.String("error", syncErr.Error()))
		}
	}()
>>>>>>> dedbf958
	log = logger
	log.Info("Starting webhook receiver")

	// Use the in-cluster config to create a kubernetes client
	clientset := initKubeClient()
	defaultNamespaceLocation := "/var/run/secrets/kubernetes.io/serviceaccount/namespace"
	currentNamespace := ""

	//Check if running in-cluster or out-of-cluster
	_, err = rest.InClusterConfig()
	if err != nil {
		log.Debug("Using out of cluster configuration")
		// Extract the current namespace from the client config
		currentNamespace, _, err = clientcmd.DefaultClientConfig.Namespace()
		if err != nil {
			log.Fatal("Current kubernetes namespace could not be found", zap.String("error", err.Error()))
		}
	} else {
		log.Debug("Using in cluster configuration")
		// Extract the current namespace from the mounted secrets
		if _, err := os.Stat(defaultNamespaceLocation); os.IsNotExist(err) {
			log.Fatal("Current kubernetes namespace could not be found", zap.String("error", err.Error()))
		}
		namespaceDat, err := os.ReadFile(defaultNamespaceLocation)
		if err != nil {
			log.Fatal("Couldn't read from "+defaultNamespaceLocation, zap.String("error", err.Error()))
		}
		currentNamespace = string(namespaceDat)
	}

	configmapNamespace := flag.String("configmapNamespace", currentNamespace, "Kubernetes namespace where jobs are defined")
	jobDestinationNamespace := flag.String("jobDestinationNamespace", currentNamespace, "Kubernetes namespace where jobs will be created")

	server := &clientsetStruct{
		clientset:               *clientset,
		jobDestinationNamespace: *jobDestinationNamespace,
		configmapNamespace:      *configmapNamespace,
	}

	http.HandleFunc("/healthz", server.healthzHandler)
	http.HandleFunc("/readiness", server.readinessHandler)
	http.HandleFunc("/alerts", server.alertsHandler)
	http.HandleFunc("/alert-store", server.alertStoreHandler)
	http.HandleFunc("/ui", uiHandler)
	http.HandleFunc("/assets/", assetsHandler)

	log.Info("Starting server on " + *addr)
	if err := http.ListenAndServe(*addr, nil); err != nil {
		log.Fatal("error starting server: ", zap.String("error", err.Error()))
	}
}

// Use crypto/rand to generate a random string of a given length and charset
func StringWithCharset(length int, charset string) string {
	randombytes := make([]byte, length)
	for i := range randombytes {
		num, err := rand.Int(rand.Reader, big.NewInt(int64(len(charset))))
		if err != nil {
			log.Error("error generating random string: ", zap.String("error", err.Error()))
		}
		randombytes[i] = charset[num.Int64()]
	}

	return string(randombytes)
}

// handling healthness probe
func (server *clientsetStruct) healthzHandler(w http.ResponseWriter, r *http.Request) {
	w.Header().Set(CONTENTTYPE, APPLICATIONJSON)
	w.WriteHeader(http.StatusOK)
}

// handling readiness probe
func (server *clientsetStruct) readinessHandler(w http.ResponseWriter, r *http.Request) {
	_, err := server.clientset.CoreV1().ConfigMaps(server.configmapNamespace).List(context.TODO(), metav1.ListOptions{})
	if err != nil {
		log.Error("error listing ConfigMaps: ", zap.String("error", err.Error()))
		http.Error(w, "ConfigMaps could not be listed. Does the ServiceAccount of OpenFero also have the necessary permissions?", http.StatusInternalServerError)
		return
	}
	w.Header().Set(CONTENTTYPE, APPLICATIONJSON)
	w.WriteHeader(http.StatusOK)
}

func (server *clientsetStruct) alertsHandler(w http.ResponseWriter, r *http.Request) {
	switch r.Method {
	case http.MethodGet:
		server.getHandler(w, r)
	case http.MethodPost:
		server.postHandler(w, r)
	default:
		http.Error(w, "unsupported HTTP method", http.StatusBadRequest)
	}
}

// Handling get requests to listen received alerts
func (server *clientsetStruct) getHandler(httpwriter http.ResponseWriter, httprequest *http.Request) {
	// Alertmanager expects an 200 OK response, otherwise send_resolved will never work
	enc := json.NewEncoder(httpwriter)
	httpwriter.Header().Set(CONTENTTYPE, APPLICATIONJSON)
	httpwriter.WriteHeader(http.StatusOK)

	if err := enc.Encode("OK"); err != nil {
		log.Error("error encoding messages: ", zap.String("error", err.Error()))
		http.Error(httpwriter, "error encoding messages", http.StatusInternalServerError)
	}
}

// Handling the Alertmanager Post-Requests
func (server *clientsetStruct) postHandler(httpwriter http.ResponseWriter, httprequest *http.Request) {

	dec := json.NewDecoder(httprequest.Body)
	defer httprequest.Body.Close()

	var message HookMessage
	if err := dec.Decode(&message); err != nil {
		log.Error("error decoding message: ", zap.String("error", err.Error()))
		http.Error(httpwriter, "invalid request body", http.StatusBadRequest)
		return
	}

	status := sanitizeInput(message.Status)
	alertcount := len(message.Alerts)
	var waitgroup sync.WaitGroup
	waitgroup.Add(alertcount)

	log.Info(status + " webhook received with " + fmt.Sprint(alertcount) + " alerts")

	if status == "resolved" || status == "firing" {
		log.Info("Create ResponseJobs")
		for _, alert := range message.Alerts {
			go server.createResponseJob(&waitgroup, alert, status, httpwriter)
		}
		waitgroup.Wait()
	} else {
		log.Warn("Status of alert was neither firing nor resolved, stop creating a response job.")
		return
	}

}

func sanitizeInput(input string) string {
	input = strings.ReplaceAll(input, "\n", "")
	input = strings.ReplaceAll(input, "\r", "")
	return input
}

func (server *clientsetStruct) createResponseJob(waitgroup *sync.WaitGroup, alert Alert, status string, httpwriter http.ResponseWriter) {
	defer waitgroup.Done()
	server.saveAlert(alert)
	alertname := sanitizeInput(alert.Labels["alertname"])
	responsesConfigmap := strings.ToLower("openfero-" + alertname + "-" + status)
	log.Info("Try to load configmap " + responsesConfigmap)
	configMap, err := server.clientset.CoreV1().ConfigMaps(server.configmapNamespace).Get(context.TODO(), responsesConfigmap, metav1.GetOptions{})
	if err != nil {
		log.Error("error getting configmap: ", zap.String("error", err.Error()))
		return
	}

	jobDefinition := configMap.Data[alertname]
	var yamlJobDefinition []byte
	if jobDefinition != "" {
		yamlJobDefinition = []byte(jobDefinition)
	} else {
		log.Error("Could not find a data block with the key " + alertname + " in the configmap.")
		return
	}
	// yamlJobDefinition contains a []byte of the yaml job spec
	// convert the yaml to json so it works with Unmarshal
	jsonBytes, err := yaml.YAMLToJSON(yamlJobDefinition)
	if err != nil {
		log.Error("error while converting YAML job definition to JSON: ", zap.String("error", err.Error()))
		return
	}
	randomstring := StringWithCharset(5, charset)

	jobObject := &batchv1.Job{}
	err = json.Unmarshal(jsonBytes, jobObject)
	if err != nil {
		log.Error("Error while using unmarshal on received job: ", zap.String("error", err.Error()))
		return
	}

	// Adding randomString to avoid name conflict
	jobObject.SetName(jobObject.Name + "-" + randomstring)
	// Adding Labels as Environment variables
	log.Info("Adding Alert-Labels as environment variable to job " + jobObject.Name)
	for labelkey, labelvalue := range alert.Labels {
		jobObject.Spec.Template.Spec.Containers[0].Env = append(jobObject.Spec.Template.Spec.Containers[0].Env, v1.EnvVar{Name: "OPENFERO_" + strings.ToUpper(labelkey), Value: labelvalue})
	}

	// Adding TTL to job if it is not already set
	if !checkJobTTL(jobObject) {
		addJobTTL(jobObject)
	}

	// Job client for creating the job according to the job definitions extracted from the responses configMap
	jobsClient := server.clientset.BatchV1().Jobs(server.jobDestinationNamespace)

	// Create job
	log.Info("Creating job " + jobObject.Name)
	_, err = jobsClient.Create(context.TODO(), jobObject, metav1.CreateOptions{})
	if err != nil {
		log.Error("error creating job: ", zap.String("error", err.Error()))
		return
	}
	log.Info("Created job " + jobObject.Name)
}

func checkJobTTL(jobObject *batchv1.Job) bool {
	return jobObject.Spec.TTLSecondsAfterFinished != nil
}

func addJobTTL(jobObject *batchv1.Job) {
	ttl := int32(300)
	jobObject.Spec.TTLSecondsAfterFinished = &ttl
}

// function which gets an alert from createResponseJob and saves it to the alerts array
// drops the oldest alert if the array is full
func (server *clientsetStruct) saveAlert(alert Alert) {
	alertsArraySize := 10
	if len(alertStore) >= alertsArraySize {
		alertStore = alertStore[1:]
	}
	alertStore = append(alertStore, alert)
}

// function which filters alerts based on the query
func filterAlerts(alerts []Alert, query string) []Alert {
	var filteredAlerts []Alert
	for _, alert := range alerts {
		matches := false

		// Check alertname
		if strings.Contains(strings.ToLower(alert.Labels["alertname"]), strings.ToLower(query)) {
			matches = true
		}

		// Check labels (case-insensitive)
		for _, value := range alert.Labels {
			if strings.Contains(strings.ToLower(value), strings.ToLower(query)) {
				matches = true
				break
			}
		}

		// Check annotations (case-insensitive)
		for _, value := range alert.Annotations {
			if strings.Contains(strings.ToLower(value), strings.ToLower(query)) {
				matches = true
				break
			}
		}

		if matches {
			filteredAlerts = append(filteredAlerts, alert)
		}
	}
	return filteredAlerts
}

func assetsHandler(w http.ResponseWriter, r *http.Request) {
	// set content type based on file extension
	contentType := ""
	switch filepath.Ext(r.URL.Path) {
	case ".css":
		contentType = "text/css"
	case ".js":
		contentType = "application/javascript"
	}
	w.Header().Set("Content-Type", contentType)

	//remove the /assets/ prefix from the URL path to limit access to the web/assets directory
	r.URL.Path = strings.TrimPrefix(r.URL.Path, "/assets/")
	path := "web/assets/" + r.URL.Path
	log.Debug("Called asset " + r.URL.Path + " serves Filesystem asset: " + path)
	// serve assets from the web/assets directory
	http.ServeFile(w, r, path)
}

// function which provides alerts array to the getHandler
func (server *clientsetStruct) alertStoreHandler(w http.ResponseWriter, r *http.Request) {
	var alerts []Alert
	// Get search query parameter
	query := r.URL.Query().Get("q")

	// Filter alerts if query is provided
	if query != "" {
		alerts = filterAlerts(alertStore, query)
	} else {
		alerts = alertStore
	}

	w.Header().Set(CONTENTTYPE, APPLICATIONJSON)
<<<<<<< HEAD
	json.NewEncoder(w).Encode(alerts)
}

// function which provides the UI to the user
func uiHandler(w http.ResponseWriter, r *http.Request) {
	var alerts []Alert
	w.Header().Set(CONTENTTYPE, "text/html")
	//Parse the templates in web/templates/
	tmpl, err := template.ParseFiles("web/templates/alertStore.html.templ")
	if err != nil {
		log.Error("error parsing templates: ", zap.String("error", err.Error()))
		http.Error(w, "error parsing templates", http.StatusInternalServerError)
	}

	query := r.URL.Query().Get("q")

	alerts = getAlerts(query)

	s := struct {
		Title  string
		Alerts []Alert
	}{
		Title:  "Alert Store",
		Alerts: alerts,
	}

	//Execute the templates
	err = tmpl.Execute(w, s)
	if err != nil {
		log.Error("error executing templates: ", zap.String("error", err.Error()))
		http.Error(w, "error executing templates", http.StatusInternalServerError)
	}
}

// function which gets alerts from the alert-store
func getAlerts(query string) []Alert {
	resp, err := http.Get("http://localhost:8080/alert-store?q=" + query)
	if err != nil {
		log.Error("error getting alerts: ", zap.String("error", err.Error()))
	}
	defer resp.Body.Close()
	var alerts []Alert
	err = json.NewDecoder(resp.Body).Decode(&alerts)
	if err != nil {
		log.Error("error decoding alerts: ", zap.String("error", err.Error()))
	}
	return alerts
=======
	err := json.NewEncoder(w).Encode(alerts)
	if err != nil {
		log.Error("error encoding alerts: ", zap.String("error", err.Error()))
		http.Error(w, "Internal Server Error", http.StatusInternalServerError)
		return
	}
>>>>>>> dedbf958
}<|MERGE_RESOLUTION|>--- conflicted
+++ resolved
@@ -75,7 +75,6 @@
 	} else {
 		kubeconfig = flag.String("kubeconfig", "", "absolute path to the kubeconfig file")
 		log.Debug("Using in cluster configuration")
-<<<<<<< HEAD
 	}
 	flag.Parse()
 
@@ -86,12 +85,8 @@
 		if err != nil {
 			log.Fatal("Could not read k8s cluster configuration: %s", zap.String("error", err.Error()))
 		}
-=======
->>>>>>> dedbf958
-	}
-	flag.Parse()
-
-<<<<<<< HEAD
+	}
+
 	clientset, err := kubernetes.NewForConfig(config)
 	if err != nil {
 		log.Fatal("Could not create k8s client: %s", zap.String("error", err.Error()))
@@ -100,51 +95,12 @@
 	return clientset
 }
 
-=======
-	//use the current context in kubeconfig
-	config, err := clientcmd.BuildConfigFromFlags("", *kubeconfig)
-	if err != nil {
-		config, err = rest.InClusterConfig()
-		if err != nil {
-			log.Fatal(fmt.Sprintf("Could not read k8s cluster configuration: %s", err))
-		}
-	}
-
-	clientset, err := kubernetes.NewForConfig(config)
-	if err != nil {
-		log.Fatal(fmt.Sprintf("Could not create k8s client: %s", err))
-	}
-
-	return clientset
-}
-
->>>>>>> dedbf958
 func main() {
 
 	// Parse command line arguments
 	addr := flag.String("addr", ":8080", "address to listen for webhook")
 	logLevel := flag.String("logLevel", "info", "log level")
 	flag.Parse()
-<<<<<<< HEAD
-
-	// Konfiguriere das Log-Level
-	var cfg zap.Config
-	switch strings.ToLower(*logLevel) {
-	case "debug":
-		cfg = zap.NewDevelopmentConfig()
-	case "info":
-		cfg = zap.NewProductionConfig()
-	default:
-		log.Fatal("Ungültiges Log-Level angegeben")
-	}
-
-	// Aktiviere das JSON-Logging
-	logger, err := cfg.Build()
-	if err != nil {
-		log.Fatal("Fehler beim Initialisieren des Loggers: ", zap.String("error", err.Error()))
-	}
-	defer logger.Sync()
-=======
 
 	// Konfiguriere das Log-Level
 	var cfg zap.Config
@@ -168,7 +124,6 @@
 			log.Fatal("Error syncing the logger: ", zap.String("error", syncErr.Error()))
 		}
 	}()
->>>>>>> dedbf958
 	log = logger
 	log.Info("Starting webhook receiver")
 
@@ -464,7 +419,6 @@
 	}
 
 	w.Header().Set(CONTENTTYPE, APPLICATIONJSON)
-<<<<<<< HEAD
 	json.NewEncoder(w).Encode(alerts)
 }
 
@@ -512,12 +466,4 @@
 		log.Error("error decoding alerts: ", zap.String("error", err.Error()))
 	}
 	return alerts
-=======
-	err := json.NewEncoder(w).Encode(alerts)
-	if err != nil {
-		log.Error("error encoding alerts: ", zap.String("error", err.Error()))
-		http.Error(w, "Internal Server Error", http.StatusInternalServerError)
-		return
-	}
->>>>>>> dedbf958
 }