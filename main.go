package main

import (
	"context"
	"crypto/rand"
	"encoding/json"
	"flag"
	"fmt"
	"html/template"
	"math/big"
	"net/http"
	"os"
	"path/filepath"
	"strings"
	"sync"
	"time"

	"go.uber.org/zap"

	"github.com/ghodss/yaml"

	batchv1 "k8s.io/api/batch/v1"
	v1 "k8s.io/api/core/v1"
	metav1 "k8s.io/apimachinery/pkg/apis/meta/v1"
	"k8s.io/client-go/kubernetes"
	"k8s.io/client-go/rest"
	"k8s.io/client-go/tools/clientcmd"
	"k8s.io/client-go/util/homedir"
)

const CONTENTTYPE = "Content-Type"
const APPLICATIONJSON = "application/json"

type (
	Timestamp   time.Time
	HookMessage struct {
		Version           string            `json:"version"`
		GroupKey          string            `json:"groupKey"`
		Status            string            `json:"status"`
		Receiver          string            `json:"receiver"`
		GroupLabels       map[string]string `json:"groupLabels"`
		CommonLabels      map[string]string `json:"commonLabels"`
		CommonAnnotations map[string]string `json:"commonAnnotations"`
		ExternalURL       string            `json:"externalURL"`
		Alerts            []Alert           `json:"alerts"`
	}

	Alert struct {
		Labels      map[string]string `json:"labels"`
		Annotations map[string]string `json:"annotations"`
		StartsAt    string            `json:"startsAt,omitempty"`
		EndsAt      string            `json:"EndsAt,omitempty"`
	}

	clientsetStruct struct {
		clientset               kubernetes.Clientset
		jobDestinationNamespace string
		configmapNamespace      string
	}
)

var alertStore []Alert
var log *zap.Logger

const charset = "abcdefghijklmnopqrstuvwxyz0123456789"

func initKubeClient() *kubernetes.Clientset {
	var kubeconfig *string

	// prepare kubernetes client with in cluster configuration
	var config *rest.Config
	if home := homedir.HomeDir(); home != "" {
		kubeconfig = flag.String("kubeconfig", filepath.Join(home, ".kube", "config"), "(optional) absolute path to the kubeconfig file")
		log.Debug("Using out of cluster configuration")
	} else {
		kubeconfig = flag.String("kubeconfig", "", "absolute path to the kubeconfig file")
		log.Debug("Using in cluster configuration")
	}
	flag.Parse()

	//use the current context in kubeconfig
	config, err := clientcmd.BuildConfigFromFlags("", *kubeconfig)
	if err != nil {
		config, err = rest.InClusterConfig()
		if err != nil {
			log.Fatal("Could not read k8s cluster configuration: %s", zap.String("error", err.Error()))
		}
	}

	clientset, err := kubernetes.NewForConfig(config)
	if err != nil {
		log.Fatal("Could not create k8s client: %s", zap.String("error", err.Error()))
	}

	return clientset
}

func main() {

	// Parse command line arguments
	addr := flag.String("addr", ":8080", "address to listen for webhook")
	logLevel := flag.String("logLevel", "info", "log level")
	flag.Parse()

	// Konfiguriere das Log-Level
	var cfg zap.Config
	switch strings.ToLower(*logLevel) {
	case "debug":
		cfg = zap.NewDevelopmentConfig()
	case "info":
		cfg = zap.NewProductionConfig()
	default:
		log.Fatal("Invalid log level specified")
	}

	// Aktiviere das JSON-Logging
	logger, err := cfg.Build()
	if err != nil {
		log.Fatal("Error initializing the logger: ", zap.String("error", err.Error()))
	}
	defer func() {
		syncErr := logger.Sync()
		if syncErr != nil {
			log.Fatal("Error syncing the logger: ", zap.String("error", syncErr.Error()))
		}
	}()
	log = logger
	log.Info("Starting webhook receiver")

	// Use the in-cluster config to create a kubernetes client
	clientset := initKubeClient()
	defaultNamespaceLocation := "/var/run/secrets/kubernetes.io/serviceaccount/namespace"
	currentNamespace := ""

	//Check if running in-cluster or out-of-cluster
	_, err = rest.InClusterConfig()
	if err != nil {
		log.Debug("Using out of cluster configuration")
		// Extract the current namespace from the client config
		currentNamespace, _, err = clientcmd.DefaultClientConfig.Namespace()
		if err != nil {
			log.Fatal("Current kubernetes namespace could not be found", zap.String("error", err.Error()))
		}
	} else {
		log.Debug("Using in cluster configuration")
		// Extract the current namespace from the mounted secrets
		if _, err := os.Stat(defaultNamespaceLocation); os.IsNotExist(err) {
			log.Fatal("Current kubernetes namespace could not be found", zap.String("error", err.Error()))
		}
		namespaceDat, err := os.ReadFile(defaultNamespaceLocation)
		if err != nil {
			log.Fatal("Couldn't read from "+defaultNamespaceLocation, zap.String("error", err.Error()))
		}
		currentNamespace = string(namespaceDat)
	}

	configmapNamespace := flag.String("configmapNamespace", currentNamespace, "Kubernetes namespace where jobs are defined")
	jobDestinationNamespace := flag.String("jobDestinationNamespace", currentNamespace, "Kubernetes namespace where jobs will be created")

	server := &clientsetStruct{
		clientset:               *clientset,
		jobDestinationNamespace: *jobDestinationNamespace,
		configmapNamespace:      *configmapNamespace,
	}

<<<<<<< HEAD
	http.HandleFunc("/healthz", server.healthzHandler)
	http.HandleFunc("/readiness", server.readinessHandler)
	http.HandleFunc("/alerts", server.alertsHandler)
	http.HandleFunc("/alert-store", server.alertStoreHandler)
	http.HandleFunc("/ui", uiHandler)
	http.HandleFunc("/assets/", assetsHandler)
=======
	http.HandleFunc("GET /healthz", server.healthzGetHandler)
	http.HandleFunc("GET /readiness", server.readinessGetHandler)
	http.HandleFunc("GET /alert-store", server.alertStoreGetHandler)
	http.HandleFunc("GET /alerts", server.alertsGetHandler)
	http.HandleFunc("POST /alerts", server.alertsPostHandler)
>>>>>>> 2ff7d3c8

	log.Info("Starting server on " + *addr)
	if err := http.ListenAndServe(*addr, nil); err != nil {
		log.Fatal("error starting server: ", zap.String("error", err.Error()))
	}
}

// Use crypto/rand to generate a random string of a given length and charset
func StringWithCharset(length int, charset string) string {
	randombytes := make([]byte, length)
	for i := range randombytes {
		num, err := rand.Int(rand.Reader, big.NewInt(int64(len(charset))))
		if err != nil {
			log.Error("error generating random string: ", zap.String("error", err.Error()))
		}
		randombytes[i] = charset[num.Int64()]
	}

	return string(randombytes)
}

// handling healthness probe
func (server *clientsetStruct) healthzGetHandler(w http.ResponseWriter, r *http.Request) {
	w.Header().Set(CONTENTTYPE, APPLICATIONJSON)
	w.WriteHeader(http.StatusOK)
}

// handling readiness probe
func (server *clientsetStruct) readinessGetHandler(w http.ResponseWriter, r *http.Request) {
	_, err := server.clientset.CoreV1().ConfigMaps(server.configmapNamespace).List(context.TODO(), metav1.ListOptions{})
	if err != nil {
		log.Error("error listing ConfigMaps: ", zap.String("error", err.Error()))
		http.Error(w, "ConfigMaps could not be listed. Does the ServiceAccount of OpenFero also have the necessary permissions?", http.StatusInternalServerError)
		return
	}
	w.Header().Set(CONTENTTYPE, APPLICATIONJSON)
	w.WriteHeader(http.StatusOK)
}

// Handling get requests to listen received alerts
func (server *clientsetStruct) alertsGetHandler(httpwriter http.ResponseWriter, httprequest *http.Request) {
	// Alertmanager expects an 200 OK response, otherwise send_resolved will never work
	enc := json.NewEncoder(httpwriter)
	httpwriter.Header().Set(CONTENTTYPE, APPLICATIONJSON)
	httpwriter.WriteHeader(http.StatusOK)

	if err := enc.Encode("OK"); err != nil {
		log.Error("error encoding messages: ", zap.String("error", err.Error()))
		http.Error(httpwriter, "error encoding messages", http.StatusInternalServerError)
	}
}

// Handling the Alertmanager Post-Requests
func (server *clientsetStruct) alertsPostHandler(httpwriter http.ResponseWriter, httprequest *http.Request) {

	dec := json.NewDecoder(httprequest.Body)
	defer httprequest.Body.Close()

	var message HookMessage
	if err := dec.Decode(&message); err != nil {
		log.Error("error decoding message: ", zap.String("error", err.Error()))
		http.Error(httpwriter, "invalid request body", http.StatusBadRequest)
		return
	}

	status := sanitizeInput(message.Status)
	alertcount := len(message.Alerts)
	var waitgroup sync.WaitGroup
	waitgroup.Add(alertcount)

	log.Info(status + " webhook received with " + fmt.Sprint(alertcount) + " alerts")

	if status == "resolved" || status == "firing" {
		log.Info("Create ResponseJobs")
		for _, alert := range message.Alerts {
			go server.createResponseJob(&waitgroup, alert, status, httpwriter)
		}
		waitgroup.Wait()
	} else {
		log.Warn("Status of alert was neither firing nor resolved, stop creating a response job.")
		return
	}

}

func sanitizeInput(input string) string {
	input = strings.ReplaceAll(input, "\n", "")
	input = strings.ReplaceAll(input, "\r", "")
	return input
}

func (server *clientsetStruct) createResponseJob(waitgroup *sync.WaitGroup, alert Alert, status string, httpwriter http.ResponseWriter) {
	defer waitgroup.Done()
	server.saveAlert(alert)
	alertname := sanitizeInput(alert.Labels["alertname"])
	responsesConfigmap := strings.ToLower("openfero-" + alertname + "-" + status)
	log.Info("Try to load configmap " + responsesConfigmap)
	configMap, err := server.clientset.CoreV1().ConfigMaps(server.configmapNamespace).Get(context.TODO(), responsesConfigmap, metav1.GetOptions{})
	if err != nil {
		log.Error("error getting configmap: ", zap.String("error", err.Error()))
		return
	}

	jobDefinition := configMap.Data[alertname]
	var yamlJobDefinition []byte
	if jobDefinition != "" {
		yamlJobDefinition = []byte(jobDefinition)
	} else {
		log.Error("Could not find a data block with the key " + alertname + " in the configmap.")
		return
	}
	// yamlJobDefinition contains a []byte of the yaml job spec
	// convert the yaml to json so it works with Unmarshal
	jsonBytes, err := yaml.YAMLToJSON(yamlJobDefinition)
	if err != nil {
		log.Error("error while converting YAML job definition to JSON: ", zap.String("error", err.Error()))
		return
	}
	randomstring := StringWithCharset(5, charset)

	jobObject := &batchv1.Job{}
	err = json.Unmarshal(jsonBytes, jobObject)
	if err != nil {
		log.Error("Error while using unmarshal on received job: ", zap.String("error", err.Error()))
		return
	}

	// Adding randomString to avoid name conflict
	jobObject.SetName(jobObject.Name + "-" + randomstring)
	// Adding Labels as Environment variables
	log.Info("Adding Alert-Labels as environment variable to job " + jobObject.Name)
	for labelkey, labelvalue := range alert.Labels {
		jobObject.Spec.Template.Spec.Containers[0].Env = append(jobObject.Spec.Template.Spec.Containers[0].Env, v1.EnvVar{Name: "OPENFERO_" + strings.ToUpper(labelkey), Value: labelvalue})
	}

	// Adding TTL to job if it is not already set
	if !checkJobTTL(jobObject) {
		addJobTTL(jobObject)
	}

	// Job client for creating the job according to the job definitions extracted from the responses configMap
	jobsClient := server.clientset.BatchV1().Jobs(server.jobDestinationNamespace)

	// Create job
	log.Info("Creating job " + jobObject.Name)
	_, err = jobsClient.Create(context.TODO(), jobObject, metav1.CreateOptions{})
	if err != nil {
		log.Error("error creating job: ", zap.String("error", err.Error()))
		return
	}
	log.Info("Created job " + jobObject.Name)
}

func checkJobTTL(jobObject *batchv1.Job) bool {
	return jobObject.Spec.TTLSecondsAfterFinished != nil
}

func addJobTTL(jobObject *batchv1.Job) {
	ttl := int32(300)
	jobObject.Spec.TTLSecondsAfterFinished = &ttl
}

// function which gets an alert from createResponseJob and saves it to the alerts array
// drops the oldest alert if the array is full
func (server *clientsetStruct) saveAlert(alert Alert) {
	alertsArraySize := 10
	if len(alertStore) >= alertsArraySize {
		alertStore = alertStore[1:]
	}
	alertStore = append(alertStore, alert)
}

// function which filters alerts based on the query
func filterAlerts(alerts []Alert, query string) []Alert {
	var filteredAlerts []Alert
	for _, alert := range alerts {
		matches := false

		// Check alertname
		if strings.Contains(strings.ToLower(alert.Labels["alertname"]), strings.ToLower(query)) {
			matches = true
		}

		// Check labels (case-insensitive)
		for _, value := range alert.Labels {
			if strings.Contains(strings.ToLower(value), strings.ToLower(query)) {
				matches = true
				break
			}
		}

		// Check annotations (case-insensitive)
		for _, value := range alert.Annotations {
			if strings.Contains(strings.ToLower(value), strings.ToLower(query)) {
				matches = true
				break
			}
		}

		if matches {
			filteredAlerts = append(filteredAlerts, alert)
		}
	}
	return filteredAlerts
}

func assetsHandler(w http.ResponseWriter, r *http.Request) {
	// set content type based on file extension
	contentType := ""
	switch filepath.Ext(r.URL.Path) {
	case ".css":
		contentType = "text/css"
	case ".js":
		contentType = "application/javascript"
	}
	w.Header().Set("Content-Type", contentType)

	//remove the /assets/ prefix from the URL path to limit access to the web/assets directory
	r.URL.Path = strings.TrimPrefix(r.URL.Path, "/assets/")
	path := "web/assets/" + r.URL.Path
	log.Debug("Called asset " + r.URL.Path + " serves Filesystem asset: " + path)
	// serve assets from the web/assets directory
	http.ServeFile(w, r, path)
}

// function which provides alerts array to the getHandler
<<<<<<< HEAD
func (server *clientsetStruct) alertStoreHandler(w http.ResponseWriter, r *http.Request) {
	var alerts []Alert
	// Get search query parameter
	query := r.URL.Query().Get("q")

	// Filter alerts if query is provided
	if query != "" {
		alerts = filterAlerts(alertStore, query)
	} else {
		alerts = alertStore
	}

=======
func (server *clientsetStruct) alertStoreGetHandler(w http.ResponseWriter, r *http.Request) {
>>>>>>> 2ff7d3c8
	w.Header().Set(CONTENTTYPE, APPLICATIONJSON)
	json.NewEncoder(w).Encode(alerts)
}

// function which provides the UI to the user
func uiHandler(w http.ResponseWriter, r *http.Request) {
	var alerts []Alert
	w.Header().Set(CONTENTTYPE, "text/html")
	//Parse the templates in web/templates/
	tmpl, err := template.ParseFiles("web/templates/alertStore.html.templ")
	if err != nil {
		log.Error("error parsing templates: ", zap.String("error", err.Error()))
		http.Error(w, "error parsing templates", http.StatusInternalServerError)
	}

	query := r.URL.Query().Get("q")

	alerts = getAlerts(query)

	s := struct {
		Title  string
		Alerts []Alert
	}{
		Title:  "Alert Store",
		Alerts: alerts,
	}

	//Execute the templates
	err = tmpl.Execute(w, s)
	if err != nil {
		log.Error("error executing templates: ", zap.String("error", err.Error()))
		http.Error(w, "error executing templates", http.StatusInternalServerError)
	}
}

// function which gets alerts from the alert-store
func getAlerts(query string) []Alert {
	resp, err := http.Get("http://localhost:8080/alert-store?q=" + query)
	if err != nil {
		log.Error("error getting alerts: ", zap.String("error", err.Error()))
	}
	defer resp.Body.Close()
	var alerts []Alert
	err = json.NewDecoder(resp.Body).Decode(&alerts)
	if err != nil {
		log.Error("error decoding alerts: ", zap.String("error", err.Error()))
	}
	return alerts
}<|MERGE_RESOLUTION|>--- conflicted
+++ resolved
@@ -163,20 +163,13 @@
 		configmapNamespace:      *configmapNamespace,
 	}
 
-<<<<<<< HEAD
-	http.HandleFunc("/healthz", server.healthzHandler)
-	http.HandleFunc("/readiness", server.readinessHandler)
-	http.HandleFunc("/alerts", server.alertsHandler)
-	http.HandleFunc("/alert-store", server.alertStoreHandler)
-	http.HandleFunc("/ui", uiHandler)
-	http.HandleFunc("/assets/", assetsHandler)
-=======
 	http.HandleFunc("GET /healthz", server.healthzGetHandler)
 	http.HandleFunc("GET /readiness", server.readinessGetHandler)
 	http.HandleFunc("GET /alert-store", server.alertStoreGetHandler)
 	http.HandleFunc("GET /alerts", server.alertsGetHandler)
 	http.HandleFunc("POST /alerts", server.alertsPostHandler)
->>>>>>> 2ff7d3c8
+	http.HandleFunc("GET /ui", uiHandler)
+	http.HandleFunc("GET /assets/", assetsHandler)
 
 	log.Info("Starting server on " + *addr)
 	if err := http.ListenAndServe(*addr, nil); err != nil {
@@ -403,8 +396,7 @@
 }
 
 // function which provides alerts array to the getHandler
-<<<<<<< HEAD
-func (server *clientsetStruct) alertStoreHandler(w http.ResponseWriter, r *http.Request) {
+func (server *clientsetStruct) alertStoreGetHandler(w http.ResponseWriter, r *http.Request) {
 	var alerts []Alert
 	// Get search query parameter
 	query := r.URL.Query().Get("q")
@@ -416,9 +408,6 @@
 		alerts = alertStore
 	}
 
-=======
-func (server *clientsetStruct) alertStoreGetHandler(w http.ResponseWriter, r *http.Request) {
->>>>>>> 2ff7d3c8
 	w.Header().Set(CONTENTTYPE, APPLICATIONJSON)
 	json.NewEncoder(w).Encode(alerts)
 }
